--- conflicted
+++ resolved
@@ -60,11 +60,7 @@
 			CreateCodec(codec_name, &options);
 			AVDictionaryEntry *t = NULL;
 			while((t = av_dict_get(options, "", t, AV_DICT_IGNORE_SUFFIX)) != NULL) {
-<<<<<<< HEAD
-				Logger::LogWarning("[VideoEncoder::Init] " + QObject::tr("Warning: Codec option '%1' was not recognised!").arg(t->key));
-=======
 				Logger::LogWarning("[VideoEncoder::Init] " + Logger::tr("Warning: Codec option '%1' was not recognised!").arg(t->key));
->>>>>>> 1b7f2b99
 			}
 			av_dict_free(&options);
 		} catch(...) {
