--- conflicted
+++ resolved
@@ -42,20 +42,12 @@
 <context>
     <name>DialogGLInject</name>
     <message>
-<<<<<<< HEAD
         <location filename="../GUI/DialogGLInject.cpp" line="34"/>
-=======
-        <location filename="../GUI/PageInput.cpp" line="814"/>
->>>>>>> bc126e49
         <source>OpenGL Settings</source>
         <translation>OpenGL设置</translation>
     </message>
     <message>
-<<<<<<< HEAD
         <location filename="../GUI/DialogGLInject.cpp" line="37"/>
-=======
-        <location filename="../GUI/PageInput.cpp" line="817"/>
->>>>>>> bc126e49
         <source>&lt;p&gt;Warning: OpenGL recording works by injecting a library into the program that will be recorded. This library will override some system functions in order to capture the frames before they are displayed on the screen. If you are trying to record a game that tries to detect hacking attempts on the client side, it&apos;s (theoretically) possible that the game will consider this a hack. This might even get you banned, so it&apos;s a good idea to make sure that the program you want to record won&apos;t ban you, *before* you try to record it. You&apos;ve been warned :).&lt;/p&gt;
 
 &lt;p&gt;Another warning: OpenGL recording is experimental, it may not work or even crash the program you are recording. If you are worried about losing program data, make a backup first!&lt;/p&gt;
@@ -66,48 +58,31 @@
 &lt;p&gt;如果您想录制Steam游戏，&lt;a href=&quot;http://www.maartenbaert.be/simplescreenrecorder/recording-steam-games/&quot;&gt;请先阅读这个&lt;/a&gt;。&lt;/p&gt;</translation>
     </message>
     <message>
-<<<<<<< HEAD
         <location filename="../GUI/DialogGLInject.cpp" line="51"/>
         <source>Launch application</source>
         <translation type="unfinished"></translation>
     </message>
     <message>
         <location filename="../GUI/DialogGLInject.cpp" line="53"/>
-=======
-        <location filename="../GUI/PageInput.cpp" line="830"/>
->>>>>>> bc126e49
         <source>Command:</source>
         <translation>命令：</translation>
     </message>
     <message>
-<<<<<<< HEAD
         <location filename="../GUI/DialogGLInject.cpp" line="55"/>
-=======
-        <location filename="../GUI/PageInput.cpp" line="832"/>
->>>>>>> bc126e49
         <source>This command will be executed to start the program that should be recorded.</source>
         <translation>此命令将会启动将要被录制的目标程序。</translation>
     </message>
     <message>
-<<<<<<< HEAD
         <location filename="../GUI/DialogGLInject.cpp" line="57"/>
-=======
-        <location filename="../GUI/PageInput.cpp" line="834"/>
->>>>>>> bc126e49
         <source>Working directory:</source>
         <translation>工作目录：</translation>
     </message>
     <message>
-<<<<<<< HEAD
         <location filename="../GUI/DialogGLInject.cpp" line="59"/>
-=======
-        <location filename="../GUI/PageInput.cpp" line="836"/>
->>>>>>> bc126e49
         <source>The command will be executed in this directory. If you leave this empty, the working directory won&apos;t be changed.</source>
         <translation>此命令将会在此目录执行，如果您留空，工作目录将不会改变。</translation>
     </message>
     <message>
-<<<<<<< HEAD
         <location filename="../GUI/DialogGLInject.cpp" line="66"/>
         <source>Launch automatically</source>
         <translation type="unfinished"></translation>
@@ -168,54 +143,31 @@
         <translation type="unfinished"></translation>
     </message>
     <message>
-=======
-        <location filename="../GUI/PageInput.cpp" line="838"/>
->>>>>>> bc126e49
         <source>Start the OpenGL application automatically</source>
         <translation type="obsolete">自动运行OpenGL应用程序</translation>
     </message>
     <message>
-<<<<<<< HEAD
-=======
-        <location filename="../GUI/PageInput.cpp" line="839"/>
->>>>>>> bc126e49
         <source>If checked, the above command will be executed automatically (combined with some environment variables). If not checked,
 you have to start the OpenGL application yourself (the full command, including the required environment variables, is shown in the log).</source>
         <translation type="obsolete">如果选中，上述命令将会自动执行（结合当前环境变量）。如果不选，您得自行运行OpenGL应用程序（完整的命令，包括在日志显示需要的环境变量）。</translation>
     </message>
     <message>
-<<<<<<< HEAD
         <location filename="../GUI/DialogGLInject.cpp" line="61"/>
-=======
-        <location filename="../GUI/PageInput.cpp" line="842"/>
->>>>>>> bc126e49
         <source>Relax shared memory permissions (insecure)</source>
         <translation>放松共享内存的权限（不安全）</translation>
     </message>
     <message>
-<<<<<<< HEAD
         <location filename="../GUI/DialogGLInject.cpp" line="62"/>
-=======
-        <location filename="../GUI/PageInput.cpp" line="843"/>
->>>>>>> bc126e49
         <source>If checked, other users on the same machine will be able to attach to the shared memory that&apos;s used for communication with the OpenGL program.
 This means other users can (theoretically) see what you are recording, modify the frames, inject their own frames, or simply disrupt the communication.
 This even applies to users that are logged in remotely (ssh). You should only enable this if you need to record a program that runs as a different user.</source>
         <translation>如果选中，其他本机用户将可以访问到用于跟OpenGL程序通信的共享内存，（理论上）这意味着其他用户可以知道您在录制什么、修改帧、加入他们的帧或者断开通信，甚至是通过ssh远程登陆的用户也可以。您应只在录制以不同用户身份执行的目标程序时选中此选项。</translation>
     </message>
     <message>
-<<<<<<< HEAD
-=======
-        <location filename="../GUI/PageInput.cpp" line="847"/>
->>>>>>> bc126e49
         <source>Maximum image size (megapixels):</source>
         <translation type="obsolete">最大图像大小（百万像素）：</translation>
     </message>
     <message>
-<<<<<<< HEAD
-=======
-        <location filename="../GUI/PageInput.cpp" line="849"/>
->>>>>>> bc126e49
         <source>This setting changes the amount of shared memory that will be allocated to send frames back to the main program.
 The size of the shared memory can&apos;t be changed anymore once the program has been started, so if the program you
 are trying to record is too large, recording won&apos;t work. 2 megapixels should be enough in almost all cases. Be careful,
@@ -223,48 +175,28 @@
         <translation type="obsolete">此设置会改变将帧发送到主程序的共享内存大小，程序一旦启动您将不能再更改其大小。因此，如果您录制的目标程序过大，录制将会失败。通常情况下，200万像素足够了，但请注意，值越大占用的内存将越大！</translation>
     </message>
     <message>
-<<<<<<< HEAD
-=======
-        <location filename="../GUI/PageInput.cpp" line="853"/>
->>>>>>> bc126e49
         <source>Capture front buffer instead of back buffer</source>
         <translation type="obsolete">捕获前端缓冲而不是后端缓冲</translation>
     </message>
     <message>
-<<<<<<< HEAD
-=======
-        <location filename="../GUI/PageInput.cpp" line="854"/>
->>>>>>> bc126e49
         <source>If checked, the injected library will read the front buffer (the frame that&apos;s currently on the screen) rather than the back buffer
 (the new frame). This may be useful for some special applications that draw directly to the screen.</source>
         <translation type="obsolete">如果选中，注入的库将会读取前端缓冲（当前屏幕帧）而不是后端缓冲（新帧）。这对于那些直接绘制到屏幕的程序来说是非常有用的。</translation>
     </message>
     <message>
-<<<<<<< HEAD
         <location filename="../GUI/DialogGLInject.cpp" line="106"/>
-=======
-        <location filename="../GUI/PageInput.cpp" line="857"/>
->>>>>>> bc126e49
         <source>Limit application frame rate</source>
         <translation>限制应用程序帧率</translation>
     </message>
     <message>
-<<<<<<< HEAD
         <location filename="../GUI/DialogGLInject.cpp" line="107"/>
-=======
-        <location filename="../GUI/PageInput.cpp" line="858"/>
->>>>>>> bc126e49
         <source>If checked, the injected library will slow down the application so the frame rate doesn&apos;t become higher than the recording frame rate.
 This stops the application from wasting CPU time for frames that won&apos;t be recorded, and sometimes results in smoother video
 (this depends on the application).</source>
         <translation>如果选中，注入的库将会使目标程序帧率下降使其不高于录制的帧率，这会减少录制CPU占用时间并且使得录制的视频较流畅（这还得取决于目标程序）。</translation>
     </message>
     <message>
-<<<<<<< HEAD
         <location filename="../GUI/DialogGLInject.cpp" line="131"/>
-=======
-        <location filename="../GUI/PageInput.cpp" line="863"/>
->>>>>>> bc126e49
         <source>Close</source>
         <translation>关闭</translation>
     </message>
@@ -489,79 +421,55 @@
         <translation>刷新PulseAudio源列表。</translation>
     </message>
     <message>
-<<<<<<< HEAD
-        <location filename="../GUI/PageInput.cpp" line="274"/>
-=======
-        <location filename="../GUI/PageInput.cpp" line="236"/>
+        <location filename="../GUI/PageInput.cpp" line="252"/>
         <source>Record system microphone</source>
         <translation type="unfinished"></translation>
     </message>
     <message>
-        <location filename="../GUI/PageInput.cpp" line="238"/>
+        <location filename="../GUI/PageInput.cpp" line="254"/>
         <source>Record system speakers</source>
         <translation type="unfinished"></translation>
     </message>
     <message>
-        <location filename="../GUI/PageInput.cpp" line="237"/>
+        <location filename="../GUI/PageInput.cpp" line="253"/>
         <source>If checked, the ports will be automatically connected to the system capture ports.</source>
         <translation type="unfinished"></translation>
     </message>
     <message>
-        <location filename="../GUI/PageInput.cpp" line="239"/>
+        <location filename="../GUI/PageInput.cpp" line="255"/>
         <source>If checked, the ports will be automatically connected to anything that connects to the system playback ports.</source>
         <translation type="unfinished"></translation>
     </message>
     <message>
-        <location filename="../GUI/PageInput.cpp" line="272"/>
->>>>>>> bc126e49
+        <location filename="../GUI/PageInput.cpp" line="288"/>
         <source>Back</source>
         <translation>后退</translation>
     </message>
     <message>
-<<<<<<< HEAD
-        <location filename="../GUI/PageInput.cpp" line="275"/>
-=======
-        <location filename="../GUI/PageInput.cpp" line="273"/>
->>>>>>> bc126e49
+        <location filename="../GUI/PageInput.cpp" line="289"/>
         <source>Continue</source>
         <translation>继续</translation>
     </message>
     <message>
-<<<<<<< HEAD
-        <location filename="../GUI/PageInput.cpp" line="597"/>
-=======
-        <location filename="../GUI/PageInput.cpp" line="599"/>
->>>>>>> bc126e49
+        <location filename="../GUI/PageInput.cpp" line="619"/>
         <source>All screens: %1x%2</source>
         <comment>This appears in the screen selection combobox</comment>
         <translation>所有屏幕：%1x%2</translation>
     </message>
     <message>
-<<<<<<< HEAD
-        <location filename="../GUI/PageInput.cpp" line="601"/>
-=======
-        <location filename="../GUI/PageInput.cpp" line="603"/>
->>>>>>> bc126e49
+        <location filename="../GUI/PageInput.cpp" line="623"/>
         <source>Screen %1: %2x%3 at %4,%5</source>
         <comment>This appears in the screen selection combobox</comment>
         <translation>屏幕%1：%2x%3位于%4,%5</translation>
     </message>
     <message>
-<<<<<<< HEAD
-        <location filename="../GUI/PageInput.cpp" line="743"/>
-=======
-        <location filename="../GUI/PageInput.cpp" line="751"/>
->>>>>>> bc126e49
+        <location filename="../GUI/PageInput.cpp" line="771"/>
         <source>Screen %1</source>
         <comment>This appears in the screen labels</comment>
         <translation>屏幕%1</translation>
     </message>
     <message>
-<<<<<<< HEAD
-        <location filename="../GUI/PageInput.cpp" line="775"/>
-=======
-        <location filename="../GUI/PageInput.cpp" line="783"/>
->>>>>>> bc126e49
+        <location filename="../GUI/PageInput.cpp" line="803"/>
         <source>You did not enter a command to start the OpenGL application that you want to record.
 Click the &apos;OpenGL settings&apos; button and enter a command.</source>
         <translation>您未输入任何命令来启动想要录制的OpenGL应用程序。
@@ -1008,223 +916,122 @@
 您确定退出程序吗？</translation>
     </message>
     <message>
-<<<<<<< HEAD
-        <location filename="../GUI/PageRecord.cpp" line="514"/>
-=======
-        <location filename="../GUI/PageRecord.cpp" line="522"/>
->>>>>>> bc126e49
+        <location filename="../GUI/PageRecord.cpp" line="518"/>
         <source>Starting page ...</source>
         <translation type="unfinished"></translation>
     </message>
     <message>
-<<<<<<< HEAD
-        <location filename="../GUI/PageRecord.cpp" line="740"/>
+        <location filename="../GUI/PageRecord.cpp" line="633"/>
+        <source>Error: Could not get the size of the OpenGL application because the GLInject input has not been created.</source>
+        <translation type="unfinished"></translation>
+    </message>
+    <message>
+        <location filename="../GUI/PageRecord.cpp" line="744"/>
         <source>Error: Could not start the GLInject input because it has not been created.</source>
         <translation type="unfinished"></translation>
     </message>
     <message>
-        <location filename="../GUI/PageRecord.cpp" line="540"/>
-=======
-        <location filename="../GUI/PageRecord.cpp" line="548"/>
->>>>>>> bc126e49
+        <location filename="../GUI/PageRecord.cpp" line="544"/>
         <source>Started page.</source>
         <translation type="unfinished"></translation>
     </message>
     <message>
-<<<<<<< HEAD
-        <location filename="../GUI/PageRecord.cpp" line="566"/>
-=======
-        <location filename="../GUI/PageRecord.cpp" line="577"/>
->>>>>>> bc126e49
+        <location filename="../GUI/PageRecord.cpp" line="570"/>
         <source>Stopping page ...</source>
         <translation type="unfinished"></translation>
     </message>
     <message>
-<<<<<<< HEAD
-        <location filename="../GUI/PageRecord.cpp" line="591"/>
-=======
-        <location filename="../GUI/PageRecord.cpp" line="603"/>
->>>>>>> bc126e49
+        <location filename="../GUI/PageRecord.cpp" line="595"/>
         <source>Stopped page.</source>
         <translation type="unfinished"></translation>
     </message>
     <message>
-<<<<<<< HEAD
-        <location filename="../GUI/PageRecord.cpp" line="618"/>
-=======
-        <location filename="../GUI/PageRecord.cpp" line="630"/>
->>>>>>> bc126e49
+        <location filename="../GUI/PageRecord.cpp" line="622"/>
         <source>Starting output ...</source>
         <translation type="unfinished"></translation>
     </message>
     <message>
-<<<<<<< HEAD
-        <location filename="../GUI/PageRecord.cpp" line="634"/>
-=======
-        <location filename="../GUI/PageRecord.cpp" line="641"/>
-        <source>Error: Could not get the size of the OpenGL application because GLInject has not been started.</source>
-        <translation type="unfinished"></translation>
-    </message>
-    <message>
-        <location filename="../GUI/PageRecord.cpp" line="646"/>
->>>>>>> bc126e49
+        <location filename="../GUI/PageRecord.cpp" line="638"/>
         <source>Error: Could not get the size of the OpenGL application. Either the application wasn&apos;t started correctly, or the application hasn&apos;t created an OpenGL window yet. If you want to start recording before starting the application, you have to enable scaling and enter the video size manually.</source>
         <translation type="unfinished"></translation>
     </message>
     <message>
-<<<<<<< HEAD
-        <location filename="../GUI/PageRecord.cpp" line="670"/>
-=======
-        <location filename="../GUI/PageRecord.cpp" line="682"/>
->>>>>>> bc126e49
+        <location filename="../GUI/PageRecord.cpp" line="674"/>
         <source>Started output.</source>
         <translation type="unfinished"></translation>
     </message>
     <message>
-<<<<<<< HEAD
-        <location filename="../GUI/PageRecord.cpp" line="533"/>
-        <location filename="../GUI/PageRecord.cpp" line="679"/>
-        <location filename="../GUI/PageRecord.cpp" line="764"/>
-=======
-        <location filename="../GUI/PageRecord.cpp" line="541"/>
-        <location filename="../GUI/PageRecord.cpp" line="690"/>
-        <location filename="../GUI/PageRecord.cpp" line="777"/>
->>>>>>> bc126e49
+        <location filename="../GUI/PageRecord.cpp" line="537"/>
+        <location filename="../GUI/PageRecord.cpp" line="683"/>
+        <location filename="../GUI/PageRecord.cpp" line="768"/>
         <source>Error: Something went wrong during initialization.</source>
         <translation type="unfinished"></translation>
     </message>
     <message>
-<<<<<<< HEAD
-        <location filename="../GUI/PageRecord.cpp" line="629"/>
-        <source>Error: Could not get the size of the OpenGL application because the GLInject input has not been created.</source>
-        <translation type="unfinished"></translation>
-    </message>
-    <message>
-        <location filename="../GUI/PageRecord.cpp" line="690"/>
+        <location filename="../GUI/PageRecord.cpp" line="694"/>
         <source>Stopping output ...</source>
         <translation type="unfinished"></translation>
     </message>
     <message>
-        <location filename="../GUI/PageRecord.cpp" line="708"/>
+        <location filename="../GUI/PageRecord.cpp" line="712"/>
         <source>Stopped output.</source>
         <translation type="unfinished"></translation>
     </message>
     <message>
-        <location filename="../GUI/PageRecord.cpp" line="735"/>
+        <location filename="../GUI/PageRecord.cpp" line="739"/>
         <source>Starting input ...</source>
         <translation type="unfinished"></translation>
     </message>
     <message>
-        <location filename="../GUI/PageRecord.cpp" line="759"/>
-=======
-        <location filename="../GUI/PageRecord.cpp" line="701"/>
-        <source>Stopping output ...</source>
-        <translation type="unfinished"></translation>
-    </message>
-    <message>
-        <location filename="../GUI/PageRecord.cpp" line="719"/>
-        <source>Stopped output.</source>
-        <translation type="unfinished"></translation>
-    </message>
-    <message>
-        <location filename="../GUI/PageRecord.cpp" line="748"/>
-        <source>Starting input ...</source>
-        <translation type="unfinished"></translation>
-    </message>
-    <message>
-        <location filename="../GUI/PageRecord.cpp" line="753"/>
-        <source>Error: Could not create a GLInject input because GLInject has not been started.</source>
-        <translation type="unfinished"></translation>
-    </message>
-    <message>
-        <location filename="../GUI/PageRecord.cpp" line="772"/>
->>>>>>> bc126e49
+        <location filename="../GUI/PageRecord.cpp" line="763"/>
         <source>Started input.</source>
         <translation type="unfinished"></translation>
     </message>
     <message>
-<<<<<<< HEAD
-        <location filename="../GUI/PageRecord.cpp" line="784"/>
-=======
-        <location filename="../GUI/PageRecord.cpp" line="798"/>
->>>>>>> bc126e49
+        <location filename="../GUI/PageRecord.cpp" line="788"/>
         <source>Stopping input ...</source>
         <translation type="unfinished"></translation>
     </message>
     <message>
-<<<<<<< HEAD
-        <location filename="../GUI/PageRecord.cpp" line="795"/>
-=======
-        <location filename="../GUI/PageRecord.cpp" line="812"/>
->>>>>>> bc126e49
+        <location filename="../GUI/PageRecord.cpp" line="799"/>
         <source>Stopped input.</source>
         <translation type="unfinished"></translation>
     </message>
     <message>
-<<<<<<< HEAD
-        <location filename="../GUI/PageRecord.cpp" line="858"/>
-        <location filename="../GUI/PageRecord.cpp" line="872"/>
-=======
-        <location filename="../GUI/PageRecord.cpp" line="875"/>
-        <location filename="../GUI/PageRecord.cpp" line="879"/>
->>>>>>> bc126e49
+        <location filename="../GUI/PageRecord.cpp" line="862"/>
+        <location filename="../GUI/PageRecord.cpp" line="876"/>
         <source>Pause recording</source>
         <translation>暂停录制</translation>
     </message>
     <message>
-<<<<<<< HEAD
-        <location filename="../GUI/PageRecord.cpp" line="861"/>
         <location filename="../GUI/PageRecord.cpp" line="865"/>
-        <location filename="../GUI/PageRecord.cpp" line="875"/>
-=======
-        <location filename="../GUI/PageRecord.cpp" line="882"/>
-        <location filename="../GUI/PageRecord.cpp" line="886"/>
->>>>>>> bc126e49
+        <location filename="../GUI/PageRecord.cpp" line="869"/>
+        <location filename="../GUI/PageRecord.cpp" line="879"/>
         <source>Start recording</source>
         <translation>开始录制</translation>
     </message>
     <message>
-<<<<<<< HEAD
-        <location filename="../GUI/PageRecord.cpp" line="883"/>
-=======
-        <location filename="../GUI/PageRecord.cpp" line="895"/>
->>>>>>> bc126e49
+        <location filename="../GUI/PageRecord.cpp" line="887"/>
         <source>Stop preview</source>
         <translation>停止预览</translation>
     </message>
     <message>
-<<<<<<< HEAD
-        <location filename="../GUI/PageRecord.cpp" line="886"/>
-=======
-        <location filename="../GUI/PageRecord.cpp" line="898"/>
->>>>>>> bc126e49
+        <location filename="../GUI/PageRecord.cpp" line="890"/>
         <source>Start preview</source>
         <translation>开始预览</translation>
     </message>
     <message>
-<<<<<<< HEAD
-        <location filename="../GUI/PageRecord.cpp" line="921"/>
-=======
-        <location filename="../GUI/PageRecord.cpp" line="932"/>
->>>>>>> bc126e49
+        <location filename="../GUI/PageRecord.cpp" line="925"/>
         <source>Error: Something went wrong while creating the synth.</source>
         <translation type="unfinished"></translation>
     </message>
     <message>
-<<<<<<< HEAD
-        <location filename="../GUI/PageRecord.cpp" line="953"/>
-=======
-        <location filename="../GUI/PageRecord.cpp" line="964"/>
->>>>>>> bc126e49
+        <location filename="../GUI/PageRecord.cpp" line="957"/>
         <source>Are you sure that you want to cancel this recording?</source>
         <translation>您确定要放弃本次录制吗？</translation>
     </message>
     <message>
-<<<<<<< HEAD
-        <location filename="../GUI/PageRecord.cpp" line="966"/>
-=======
-        <location filename="../GUI/PageRecord.cpp" line="977"/>
->>>>>>> bc126e49
+        <location filename="../GUI/PageRecord.cpp" line="970"/>
         <source>You haven&apos;t recorded anything, there is nothing to save.
 
 The start button is at the top ;).</source>
@@ -1321,12 +1128,8 @@
     </message>
     <message>
         <location filename="../AV/Input/ALSAInput.cpp" line="66"/>
-<<<<<<< HEAD
         <location filename="../AV/Input/GLInjectInput.cpp" line="52"/>
-=======
-        <location filename="../AV/Input/GLInjectInput.cpp" line="55"/>
         <location filename="../AV/Input/JACKInput.cpp" line="56"/>
->>>>>>> bc126e49
         <location filename="../AV/Input/X11Input.cpp" line="206"/>
         <source>Stopping input thread ...</source>
         <translation type="unfinished"></translation>
@@ -1410,12 +1213,8 @@
     </message>
     <message>
         <location filename="../AV/Input/ALSAInput.cpp" line="195"/>
-<<<<<<< HEAD
         <location filename="../AV/Input/GLInjectInput.cpp" line="176"/>
-=======
-        <location filename="../AV/Input/GLInjectInput.cpp" line="95"/>
         <location filename="../AV/Input/JACKInput.cpp" line="238"/>
->>>>>>> bc126e49
         <location filename="../AV/Input/PulseAudioInput.cpp" line="298"/>
         <location filename="../AV/Input/X11Input.cpp" line="341"/>
         <source>Input thread started.</source>
@@ -1434,12 +1233,8 @@
     </message>
     <message>
         <location filename="../AV/Input/ALSAInput.cpp" line="254"/>
-<<<<<<< HEAD
         <location filename="../AV/Input/GLInjectInput.cpp" line="228"/>
-=======
-        <location filename="../AV/Input/GLInjectInput.cpp" line="155"/>
         <location filename="../AV/Input/JACKInput.cpp" line="286"/>
->>>>>>> bc126e49
         <location filename="../AV/Input/PulseAudioInput.cpp" line="387"/>
         <location filename="../AV/Input/X11Input.cpp" line="431"/>
         <source>Input thread stopped.</source>
@@ -1447,12 +1242,8 @@
     </message>
     <message>
         <location filename="../AV/Input/ALSAInput.cpp" line="258"/>
-<<<<<<< HEAD
         <location filename="../AV/Input/GLInjectInput.cpp" line="232"/>
-=======
-        <location filename="../AV/Input/GLInjectInput.cpp" line="159"/>
         <location filename="../AV/Input/JACKInput.cpp" line="290"/>
->>>>>>> bc126e49
         <location filename="../AV/Input/PulseAudioInput.cpp" line="391"/>
         <location filename="../AV/Input/X11Input.cpp" line="435"/>
         <source>Exception &apos;%1&apos; in input thread.</source>
@@ -1460,12 +1251,8 @@
     </message>
     <message>
         <location filename="../AV/Input/ALSAInput.cpp" line="261"/>
-<<<<<<< HEAD
         <location filename="../AV/Input/GLInjectInput.cpp" line="235"/>
-=======
-        <location filename="../AV/Input/GLInjectInput.cpp" line="162"/>
         <location filename="../AV/Input/JACKInput.cpp" line="293"/>
->>>>>>> bc126e49
         <location filename="../AV/Input/PulseAudioInput.cpp" line="394"/>
         <location filename="../AV/Input/X11Input.cpp" line="438"/>
         <source>Unknown exception in input thread.</source>
@@ -1808,7 +1595,12 @@
     </message>
     <message>
         <location filename="../AV/Output/Synchronizer.cpp" line="371"/>
-        <source>Warning: Not enough audio samples, inserting zeros to keep the audio in sync with the video.</source>
+        <source>Warning: Not enough audio samples, inserting silence to keep the audio in sync with the video.</source>
+        <translation type="unfinished"></translation>
+    </message>
+    <message>
+        <location filename="../AV/Output/Synchronizer.cpp" line="466"/>
+        <source>Warning: Received hole in audio stream, inserting silence to keep the audio in sync with the video.</source>
         <translation type="unfinished"></translation>
     </message>
     <message>
@@ -1829,11 +1621,6 @@
     <message>
         <location filename="../AV/Output/Synchronizer.cpp" line="430"/>
         <source>Warning: Audio buffer overflow, starting new segment to keep the audio in sync with the video (some video and/or audio may be lost). The video input seems to be too slow.</source>
-        <translation type="unfinished"></translation>
-    </message>
-    <message>
-        <location filename="../AV/Output/Synchronizer.cpp" line="466"/>
-        <source>Warning: Received hole in audio stream, inserting zeros to keep the audio in sync with the video.</source>
         <translation type="unfinished"></translation>
     </message>
     <message>
@@ -1918,32 +1705,6 @@
         <translation type="unfinished"></translation>
     </message>
     <message>
-<<<<<<< HEAD
-        <location filename="../AV/Resampler.cpp" line="73"/>
-        <source>Error: Flushing resampler failed! Reason: %s</source>
-        <translation type="unfinished"></translation>
-    </message>
-    <message>
-        <location filename="../AV/Resampler.cpp" line="90"/>
-        <source>Resampling from %1 to %2.</source>
-        <translation type="unfinished"></translation>
-    </message>
-    <message>
-        <location filename="../AV/Resampler.cpp" line="96"/>
-        <source>Error: Can&apos;t create resampler! Reason: %s</source>
-        <translation type="unfinished"></translation>
-    </message>
-    <message>
-        <location filename="../AV/Resampler.cpp" line="100"/>
-        <source>Resampling not needed.</source>
-        <translation type="unfinished"></translation>
-    </message>
-    <message>
-        <location filename="../AV/Resampler.cpp" line="140"/>
-        <source>Error: Resampling failed!</source>
-        <translation type="unfinished"></translation>
-    </message>
-    <message>
         <location filename="../AV/Input/GLInjectInput.cpp" line="144"/>
         <source>Error: Could not read stream, this usually means that the stream was already gone.</source>
         <translation type="unfinished"></translation>
@@ -2059,8 +1820,6 @@
         <translation type="unfinished"></translation>
     </message>
     <message>
-=======
->>>>>>> bc126e49
         <location filename="../AV/SimpleSynth.cpp" line="27"/>
         <source>Warning: An underrun has occurred, some samples were too late.</source>
         <comment>Don&apos;t translate &apos;underrun&apos;</comment>
@@ -2103,10 +1862,11 @@
         <translation type="unfinished"></translation>
     </message>
     <message>
-<<<<<<< HEAD
         <location filename="../GUI/DialogGLInject.cpp" line="204"/>
         <source>The application could not be launched.</source>
-=======
+        <translation type="unfinished"></translation>
+    </message>
+    <message>
         <location filename="../AV/FastResampler.cpp" line="126"/>
         <source>Error: Resample ratio is out of range!</source>
         <translation type="unfinished"></translation>
@@ -2166,7 +1926,6 @@
     <message>
         <location filename="../AV/Input/JACKInput.cpp" line="255"/>
         <source>Disconnecting port %1 from %2.</source>
->>>>>>> bc126e49
         <translation type="unfinished"></translation>
     </message>
 </context>
