--- conflicted
+++ resolved
@@ -180,11 +180,8 @@
 				QFile(fileinfo.filePath()).remove();
 			}
 		}
-<<<<<<< HEAD
-=======
 
 		// open new log
->>>>>>> 443c8b86
 		QString file = dir.path() + "/log-" + now.toString("yyyy-MM-dd_hh.mm.ss") + ".txt";
 		FILE *f = fopen(file.toLocal8Bit().constData(), "a");
 		dup2(fileno(f), 1); // redirect stdout
