/*
Copyright (c) 2012-2014 Maarten Baert <maarten-baert@hotmail.com>

This file is part of SimpleScreenRecorder.

SimpleScreenRecorder is free software: you can redistribute it and/or modify
it under the terms of the GNU General Public License as published by
the Free Software Foundation, either version 3 of the License, or
(at your option) any later version.

SimpleScreenRecorder is distributed in the hope that it will be useful,
but WITHOUT ANY WARRANTY; without even the implied warranty of
MERCHANTABILITY or FITNESS FOR A PARTICULAR PURPOSE.  See the
GNU General Public License for more details.

You should have received a copy of the GNU General Public License
along with SimpleScreenRecorder.  If not, see <http://www.gnu.org/licenses/>.
*/

#include "Global.h"
#include "Main.h"

#include "Icons.h"
#include "Logger.h"
#include "MainWindow.h"

#include "Version.h"

bool g_option_logfile;
QString g_option_statsfile;
bool g_option_syncdiagram;
bool g_option_systray;
bool g_option_start_hidden;

void PrintOptionHelp() {
	Logger::LogInfo(
				"Usage: simplescreenrecorder [OPTIONS]\n"
				"\n"
				"Options:\n"
				"  --help              Show this help message.\n"
				"  --logfile           Write log to ~/.ssr/log-ISOTIME.txt instead of stdout.\n"
				"  --statsfile[=FILE]  Write recording statistics to FILE. If FILE is omitted,\n"
				"                      /dev/shm/simplescreenrecorder-stats-PID is used. It will\n"
				"                      be updated continuously and deleted when the recording\n"
				"                      page is closed.\n"
				"  --syncdiagram       Show synchronization diagram (for debugging).\n"
				"  --no-systray        Don't show the system tray icon.\n"
				"  --start-hidden      Start the application in hidden form.\n"
	);
}

int main(int argc, char* argv[]) {

	XInitThreads();

	QApplication application(argc, argv);

	// SSR uses two separate character encodings:
	// - UTF-8: Used for all internal strings.
	//   Used by QString::fromAscii and QString::toAscii, and all implicit conversions from C-strings to QString. Also used for translations.
	// - Local character encoding: Used for file names and logs. In practice this will almost always be UTF-8 as well.
	//   Used by QString::fromLocal8Bit and QString::toLocal8Bit.
	// If it is not clear what encoding an external library uses, I use the local encoding for file names and UTF-8 for everything else.
	QTextCodec::setCodecForCStrings(QTextCodec::codecForName("UTF-8"));
	QTextCodec::setCodecForTr(QTextCodec::codecForName("UTF-8"));

	// set the application name
	QCoreApplication::setOrganizationName("SimpleScreenRecorder");
	QCoreApplication::setApplicationName("SimpleScreenRecorder");

	// set the language
	QTranslator translator;
	if(!translator.load(QLocale::system(), "simplescreenrecorder", "_", QCoreApplication::applicationDirPath()))
		translator.load(QLocale::system(), "simplescreenrecorder", "_", SSR_TRANSLATIONS_PATH);
	QApplication::installTranslator(&translator);

	// Qt doesn't count hidden windows, so if the main window is hidden and a dialog box is closed, Qt thinks the application should quit.
	// That's not what we want, so disable this and do it manually.
	QApplication::setQuitOnLastWindowClosed(false);

	// create logger
	Logger logger;
	Q_UNUSED(logger);

	// load icons
	LoadIcons();

	// initialize default command-line options
	g_option_logfile = false;
	g_option_statsfile = QString();
	g_option_syncdiagram = false;
	g_option_systray = true;
	g_option_start_hidden = false;

	// read command-line arguments
	QStringList args = QCoreApplication::arguments();
	for(int i = 1; i < args.count(); ++i) {
		QString arg = args[i];
		if(arg.startsWith("-")) {

			// split into option and value
			QString option, value;
			int p = arg.indexOf('=');
			if(p < 0) {
				option = arg;
			} else {
				option = arg.mid(0, p);
				value = arg.mid(p + 1);
				if(value.isNull())
					value = "";
			}

#define NOVALUE \
			if(!value.isNull()) { \
<<<<<<< HEAD
				Logger::LogError("[main] " + QObject::tr("Error: Command-line option '%1' does not take a value!").arg(option)); \
=======
				Logger::LogError("[main] " + Logger::tr("Error: Command-line option '%1' does not take a value!").arg(option)); \
>>>>>>> 1b7f2b99
				PrintOptionHelp(); \
				return 1; \
			}

			// handle options
			if(option == "--help") {
				PrintOptionHelp();
				return 0;
			} else if(option == "--logfile") {
				NOVALUE
				g_option_logfile = true;
			} else if(option == "--statsfile") {
				if(value.isNull()) {
					g_option_statsfile = "/dev/shm/simplescreenrecorder-stats-" + QString::number(QCoreApplication::applicationPid());
				} else {
					g_option_statsfile = value;
				}
			} else if(option == "--syncdiagram") {
				NOVALUE
				g_option_syncdiagram = true;
			} else if(option == "--no-systray") {
				NOVALUE
				g_option_systray = false;
			} else if(option == "--start-hidden") {
				NOVALUE
				g_option_start_hidden = true;
			} else {
<<<<<<< HEAD
				Logger::LogError("[main] " + QObject::tr("Error: Unknown command-line option '%1'!").arg(option));
=======
				Logger::LogError("[main] " + Logger::tr("Error: Unknown command-line option '%1'!").arg(option));
>>>>>>> 1b7f2b99
				PrintOptionHelp();
				return 1;
			}

#undef NOVALUE

		} else {

			// handle other arguments
			Logger::LogError("[main] " + Logger::tr("Error: Unknown command-line argument '%1'!").arg(arg));
			PrintOptionHelp();
			return 1;

		}
	}

	// redirect stdout and stderr to a log file
	if(g_option_logfile) {
		QDateTime now = QDateTime::currentDateTime();
		QDir dir(GetApplicationUserDir());
		dir.setFilter(QDir::Files | QDir::NoDotAndDotDot);
		dir.setNameFilters(QStringList("log-*.txt"));
		for(QString oldfile : dir.entryList()) {
			if(QFileInfo(dir.path() + "/" + oldfile).lastModified().daysTo(now) > 30) {
				QFile(dir.path() + "/" + oldfile).remove();
			}
		}
		QString file = dir.path() + "/log-" + now.toString("yyyy-MM-dd-hh:mm:ss") + ".txt";
		FILE *f = fopen(file.toLocal8Bit().constData(), "a");
		dup2(fileno(f), 1); // redirect stdout
		dup2(fileno(f), 2); // redirect stderr
	}

	Logger::LogInfo("==================== " + Logger::tr("SSR started") + " ====================");
	Logger::LogInfo(GetVersionInfo());
	int ret;
	{
		MainWindow mainwindow;
		if(!g_option_start_hidden)
			mainwindow.show();
		ret = application.exec();
	}
	Logger::LogInfo("==================== " + Logger::tr("SSR stopped") + " ====================");

	return ret;
}

QString GetApplicationUserDir() {
	QString dir = QDir::homePath() + "/.ssr";
	if(!QDir::root().mkpath(dir)) {
		Logger::LogError("[GetApplicationUserDir] " + Logger::tr("Error: Can't create .ssr directory!"));
		throw 0;
	}
	return dir;
}

// see definition of AV_VERSION_INT() in libavutil/version.h
inline QString av_version(unsigned int ver) {
	return QString::number((ver >> 16) & 0xff) + "." + QString::number((ver >> 8) & 0xff) + "." + QString::number(ver & 0xff);
}

QString GetVersionInfo() {
	return QString() +
			"SimpleScreenRecorder " + SSR_VERSION + "\n"
			"Compiled with GCC " + QString::number(__GNUC__) + "." + QString::number(__GNUC_MINOR__) + "." + QString::number(__GNUC_PATCHLEVEL__) + "\n"
			"Qt: header " + QT_VERSION_STR + ", lib " + qVersion() + "\n"
			"libavformat: header " + av_version(LIBAVFORMAT_VERSION_INT) + ", lib " + av_version(avformat_version()) + "\n"
			"libavcodec: header " + av_version(LIBAVCODEC_VERSION_INT) + ", lib " + av_version(avcodec_version()) + "\n"
			"libavutil: header " + av_version(LIBAVUTIL_VERSION_INT) + ", lib " + av_version(avutil_version()) + "\n"
			"libswscale: header " + av_version(LIBSWSCALE_VERSION_INT) + ", lib " + av_version(swscale_version());
}<|MERGE_RESOLUTION|>--- conflicted
+++ resolved
@@ -112,11 +112,7 @@
 
 #define NOVALUE \
 			if(!value.isNull()) { \
-<<<<<<< HEAD
-				Logger::LogError("[main] " + QObject::tr("Error: Command-line option '%1' does not take a value!").arg(option)); \
-=======
 				Logger::LogError("[main] " + Logger::tr("Error: Command-line option '%1' does not take a value!").arg(option)); \
->>>>>>> 1b7f2b99
 				PrintOptionHelp(); \
 				return 1; \
 			}
@@ -144,11 +140,7 @@
 				NOVALUE
 				g_option_start_hidden = true;
 			} else {
-<<<<<<< HEAD
-				Logger::LogError("[main] " + QObject::tr("Error: Unknown command-line option '%1'!").arg(option));
-=======
 				Logger::LogError("[main] " + Logger::tr("Error: Unknown command-line option '%1'!").arg(option));
->>>>>>> 1b7f2b99
 				PrintOptionHelp();
 				return 1;
 			}
