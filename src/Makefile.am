--- conflicted
+++ resolved
@@ -18,10 +18,6 @@
 simplescreenrecorder_LDFLAGS = \
 	-pthread \
 	$(QT4_LIBS) \
-<<<<<<< HEAD
-	-L$(top_builddir)/3rdparty \
-	-lrt -lavformat -lavcodec -lavutil -lswscale -lX11 -lXext -lXfixes -lasound -lpulse -ljack
-=======
 	-lrt -lavformat -lavcodec -lavutil -lswscale -lX11 -lXext -lXfixes -lasound
 
 if ! ENABLE_ASSERT
@@ -46,7 +42,8 @@
 else
 simplescreenrecorder_CPPFLAGS += -DSSR_USE_PULSEAUDIO=0
 endif
->>>>>>> bf424364
+
+simplescreenrecorder_LDFLAGS += -ljack
 
 simplescreenrecorder_SOURCES = \
 	AV/Input/ALSAInput.cpp \
