--- conflicted
+++ resolved
@@ -1027,13 +1027,8 @@
 		}
 
 		if(m_output_manager != NULL) {
-<<<<<<< HEAD
-			total_time = m_output_manager->GetSynchronizer()->GetTotalTime();
+			total_time = (m_output_manager->GetSynchronizer() == NULL)? 0 : m_output_manager->GetSynchronizer()->GetTotalTime();
 			fps_out = m_output_manager->GetVideoEncoder()->GetActualFrameRate();
-=======
-			total_time = (m_output_manager->GetSynchronizer() == NULL)? 0 : m_output_manager->GetSynchronizer()->GetTotalTime();
-			frame_rate = m_output_manager->GetVideoEncoder()->GetActualFrameRate();
->>>>>>> dd120a0c
 			bit_rate = (uint64_t) (m_output_manager->GetMuxer()->GetActualBitRate() + 0.5);
 			total_bytes = m_output_manager->GetMuxer()->GetTotalBytes();
 		}
