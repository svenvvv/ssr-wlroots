/*
Copyright (c) 2012-2013 Maarten Baert <maarten-baert@hotmail.com>

This file is part of SimpleScreenRecorder.

SimpleScreenRecorder is free software: you can redistribute it and/or modify
it under the terms of the GNU General Public License as published by
the Free Software Foundation, either version 3 of the License, or
(at your option) any later version.

SimpleScreenRecorder is distributed in the hope that it will be useful,
but WITHOUT ANY WARRANTY; without even the implied warranty of
MERCHANTABILITY or FITNESS FOR A PARTICULAR PURPOSE.  See the
GNU General Public License for more details.

You should have received a copy of the GNU General Public License
along with SimpleScreenRecorder.  If not, see <http://www.gnu.org/licenses/>.
*/

#include "Global.h"
#include "PageRecord.h"

#include "Main.h"
#include "Icons.h"
#include "MainWindow.h"
#include "PageInput.h"
#include "PageOutput.h"

#include "HotkeyListener.h"

#include "Muxer.h"
#include "VideoEncoder.h"
#include "AudioEncoder.h"
#include "Synchronizer.h"
#include "X11Input.h"
#include "GLInjectLauncher.h"
#include "GLInjectInput.h"
#include "ALSAInput.h"
#if SSR_USE_PULSEAUDIO
#include "PulseAudioInput.h"
<<<<<<< HEAD
#include "JACKInput.h"
=======
#endif
>>>>>>> bf424364
#include "VideoPreviewer.h"
#include "AudioPreviewer.h"

#include <X11/keysym.h>
#include <X11/keysymdef.h>

static QString GetNewSegmentFile(const QString& file, unsigned int* counter, bool check_existing) {
	QFileInfo fi(file);
	QString path = fi.path(), basename = fi.completeBaseName(), suffix = fi.suffix();
	QString newfile;
	do {
		++*counter;
		if(suffix.isEmpty())
			newfile = path + "/" + basename + QString("-%1").arg(*counter, 4, 10, QLatin1Char('0'));
		else
			newfile = path + "/" + basename + QString("-%1").arg(*counter, 4, 10, QLatin1Char('0')) + "." + suffix;
	} while(check_existing && QFileInfo(newfile).exists());
	return newfile;
}

static std::vector<std::pair<QString, QString> > GetOptionsFromString(const QString& str) {
	std::vector<std::pair<QString, QString> > options;
	QStringList optionlist = str.split(',', QString::SkipEmptyParts);
	for(int i = 0; i < optionlist.size(); ++i) {
		QString a = optionlist[i];
		int p = a.indexOf('=');
		if(p < 0) {
			options.push_back(std::make_pair(a.trimmed(), QString()));
		} else {
			options.push_back(std::make_pair(a.mid(0, p).trimmed(), a.mid(p + 1).trimmed()));
		}
	}
	return options;
}

static QString ReadableSize(uint64_t size, const QString& suffix) {
	if(size < (uint64_t) 10 * 1024)
		return QString::number(size) + " " + suffix;
	if(size < (uint64_t) 10 * 1024 * 1024)
		return QString::number((size + 512) / 1024) + " k" + suffix;
	if(size < (uint64_t) 10 * 1024 * 1024 * 1024)
		return QString::number((size / 1024 + 512) / 1024) + " M" + suffix;
	return QString::number((size / 1024 / 1024 + 512) / 1024) + " G" + suffix;
}

static QString ReadableTime(int64_t time_micro) {
	unsigned int time = (time_micro + 500000) / 1000000;
	return QString("%1:%2:%3")
			.arg(time / 3600)
			.arg((time / 60) % 60, 2, 10, QLatin1Char('0'))
			.arg(time % 60, 2, 10, QLatin1Char('0'));
}

static QString ReadableWidthHeight(unsigned int width, unsigned int height) {
	if(width == 0 && height == 0)
		return "?";
	return QString::number(width) + "x" + QString::number(height);
}

class QTextEditSmall : public QTextEdit {

public:
	QTextEditSmall(QWidget *parent) : QTextEdit(parent) {}
	QTextEditSmall(const QString& text, QWidget *parent) : QTextEdit(text, parent) {}
	virtual QSize sizeHint() const override { return QSize(-1, 100); }

};

const int PageRecord::PRIORITY_RECORD = 0;
const int PageRecord::PRIORITY_PREVIEW = -1;

PageRecord::PageRecord(MainWindow* main_window)
	: QWidget(main_window->centralWidget()) {

	m_main_window = main_window;

	m_page_started = false;
	m_capturing = false;
	m_recording = false;
	m_previewing = false;

	QGroupBox *group_recording = new QGroupBox("Recording", this);
	{
		m_pushbutton_start_pause = new QPushButton(group_recording);

		m_checkbox_hotkey_enable = new QCheckBox("Enable recording hotkey", group_recording);
		QLabel *label_hotkey = new QLabel("Hotkey:", group_recording);
		m_checkbox_hotkey_ctrl = new QCheckBox("Ctrl +", group_recording);
		m_checkbox_hotkey_shift = new QCheckBox("Shift +", group_recording);
		m_checkbox_hotkey_alt = new QCheckBox("Alt +", group_recording);
		m_checkbox_hotkey_super = new QCheckBox("Super +", group_recording);
		m_combobox_hotkey_key = new QComboBox(group_recording);
		m_combobox_hotkey_key->setToolTip("The key that you have to press (combined with the given modifiers) to start or pause recording. The program that you are\n"
										  "recording will not receive the key press.\n\n"
										  "Note: The choice of keys is currently rather limited, because capturing key presses session-wide is a bit harder than it looks. For\n"
										  "example, applications are not allowed to capture the F1-F12 keys (on Ubuntu at least). The A-Z keys don't have this limitation apparently.");
		for(unsigned int i = 0; i < 26; ++i) {
			m_combobox_hotkey_key->addItem(QString('A' + i));
		}

		connect(m_pushbutton_start_pause, SIGNAL(clicked()), this, SLOT(OnRecordStartPause()));
		connect(m_checkbox_hotkey_enable, SIGNAL(clicked()), this, SLOT(OnUpdateHotkeyFields()));
		connect(m_checkbox_hotkey_ctrl, SIGNAL(clicked()), this, SLOT(OnUpdateHotkey()));
		connect(m_checkbox_hotkey_shift, SIGNAL(clicked()), this, SLOT(OnUpdateHotkey()));
		connect(m_checkbox_hotkey_alt, SIGNAL(clicked()), this, SLOT(OnUpdateHotkey()));
		connect(m_checkbox_hotkey_super, SIGNAL(clicked()), this, SLOT(OnUpdateHotkey()));
		connect(m_combobox_hotkey_key, SIGNAL(activated(int)), this, SLOT(OnUpdateHotkey()));

		QVBoxLayout *layout = new QVBoxLayout(group_recording);
		layout->addWidget(m_pushbutton_start_pause);
		layout->addWidget(m_checkbox_hotkey_enable);
		{
			QHBoxLayout *layout2 = new QHBoxLayout();
			layout->addLayout(layout2);
			layout2->addWidget(label_hotkey);
			layout2->addWidget(m_checkbox_hotkey_ctrl);
			layout2->addWidget(m_checkbox_hotkey_shift);
			layout2->addWidget(m_checkbox_hotkey_alt);
			layout2->addWidget(m_checkbox_hotkey_super);
			layout2->addWidget(m_combobox_hotkey_key);
		}
	}
	QSplitter *splitter_vertical = new QSplitter(Qt::Vertical, this);
	{
		QSplitter *splitter_horizontal = new QSplitter(Qt::Horizontal, splitter_vertical);
		{
			QGroupBox *group_information = new QGroupBox("Information", splitter_horizontal);
			{
				QLabel *label_total_time = new QLabel("Total time:", group_information);
				m_label_info_total_time = new QLabel(group_information);
				QLabel *label_frame_rate_in = new QLabel("FPS in:", group_information);
				m_label_info_frame_rate_in = new QLabel(group_information);
				QLabel *label_frame_rate_out = new QLabel("FPS out:", group_information);
				m_label_info_frame_rate_out = new QLabel(group_information);
				QLabel *label_size_in = new QLabel("Size in:", group_information);
				m_label_info_size_in = new QLabel(group_information);
				QLabel *label_size_out = new QLabel("Size out:", group_information);
				m_label_info_size_out = new QLabel(group_information);
				QLabel *label_file_name = new QLabel("File name:", group_information);
				m_label_info_file_name = new ElidedLabel(QString(), Qt::ElideMiddle, group_information);
				m_label_info_file_name->setMinimumWidth(100);
				QLabel *label_file_size = new QLabel("File size:", group_information);
				m_label_info_file_size = new QLabel(group_information);
				QLabel *label_bit_rate = new QLabel("Bit rate:", group_information);
				m_label_info_bit_rate = new QLabel(group_information);

				QGridLayout *layout = new QGridLayout(group_information);
				layout->addWidget(label_total_time, 0, 0);
				layout->addWidget(m_label_info_total_time, 0, 1);
				layout->addWidget(label_frame_rate_in, 1, 0);
				layout->addWidget(m_label_info_frame_rate_in, 1, 1);
				layout->addWidget(label_frame_rate_out, 2, 0);
				layout->addWidget(m_label_info_frame_rate_out, 2, 1);
				layout->addWidget(label_size_in, 3, 0);
				layout->addWidget(m_label_info_size_in, 3, 1);
				layout->addWidget(label_size_out, 4, 0);
				layout->addWidget(m_label_info_size_out, 4, 1);
				layout->addWidget(label_file_name, 5, 0);
				layout->addWidget(m_label_info_file_name, 5, 1);
				layout->addWidget(label_file_size, 6, 0);
				layout->addWidget(m_label_info_file_size, 6, 1);
				layout->addWidget(label_bit_rate, 7, 0);
				layout->addWidget(m_label_info_bit_rate, 7, 1);
				layout->setColumnStretch(1, 1);
				layout->setRowStretch(8, 1);
			}
			QGroupBox *group_preview = new QGroupBox("Preview", splitter_horizontal);
			{
				m_preview_page1 = new QWidget(group_preview);
				{
					QLabel *label_preview_frame_rate = new QLabel("Preview frame rate:", m_preview_page1);
					m_spinbox_preview_frame_rate = new QSpinBox(m_preview_page1);
					m_spinbox_preview_frame_rate->setRange(1, 1000);
					m_spinbox_preview_frame_rate->setSizePolicy(QSizePolicy::Expanding, QSizePolicy::Fixed);
					QLabel *label_preview_note = new QLabel("Note: Previewing requires extra CPU time (especially at high frame rates).", m_preview_page1);
					label_preview_note->setWordWrap(true);
					label_preview_note->setAlignment(Qt::AlignLeft | Qt::AlignTop);
					label_preview_note->setSizePolicy(QSizePolicy::Ignored, QSizePolicy::MinimumExpanding);

					QGridLayout *layout = new QGridLayout(m_preview_page1);
					layout->setMargin(0);
					layout->addWidget(label_preview_frame_rate, 0, 0);
					layout->addWidget(m_spinbox_preview_frame_rate, 0, 1);
					layout->addWidget(label_preview_note, 1, 0, 1, 2);
				}
				m_preview_page2 = new QWidget(group_preview);
				{
					m_video_previewer = new VideoPreviewer(m_preview_page2);
					m_label_mic_icon = new QLabel(m_preview_page2);
					m_label_mic_icon->setPixmap(QIcon::fromTheme("audio-input-microphone").pixmap(24, 24));
					m_audio_previewer = new AudioPreviewer(m_preview_page2);

					QVBoxLayout *layout = new QVBoxLayout(m_preview_page2);
					layout->setMargin(0);
					layout->addWidget(m_video_previewer);
					{
						QHBoxLayout *layout2 = new QHBoxLayout();
						layout->addLayout(layout2);
						layout2->addStretch();
						layout2->addWidget(m_label_mic_icon);
						layout2->addWidget(m_audio_previewer);
						layout2->addStretch();
					}
				}
				m_pushbutton_preview_start_stop = new QPushButton(group_preview);

				connect(m_pushbutton_preview_start_stop, SIGNAL(clicked()), this, SLOT(OnPreviewStartStop()));

				QVBoxLayout *layout = new QVBoxLayout(group_preview);
				{
					m_stacked_layout_preview = new QStackedLayout();
					layout->addLayout(m_stacked_layout_preview);
					m_stacked_layout_preview->addWidget(m_preview_page1);
					m_stacked_layout_preview->addWidget(m_preview_page2);
				}
				layout->addWidget(m_pushbutton_preview_start_stop);
			}

			splitter_horizontal->addWidget(group_information);
			splitter_horizontal->addWidget(group_preview);
			splitter_horizontal->setStretchFactor(0, 1);
			splitter_horizontal->setStretchFactor(1, 3);
		}
		QGroupBox *group_log = new QGroupBox("Log", splitter_vertical);
		{
			m_textedit_log = new QTextEditSmall(group_log);
			m_textedit_log->setReadOnly(true);

			QVBoxLayout *layout = new QVBoxLayout(group_log);
			layout->addWidget(m_textedit_log);
		}

		splitter_vertical->addWidget(splitter_horizontal);
		splitter_vertical->addWidget(group_log);
		splitter_vertical->setStretchFactor(0, 3);
		splitter_vertical->setStretchFactor(1, 1);
	}

	QPushButton *button_cancel = new QPushButton(QIcon::fromTheme("process-stop"), "Cancel recording", this);
	QPushButton *button_save = new QPushButton(QIcon::fromTheme("document-save"), "Save recording", this);

	m_systray_icon = new QSystemTrayIcon(m_main_window);
	{
		QMenu *menu = new QMenu(m_main_window);
		m_systray_action_start_pause = menu->addAction(QString(), this, SLOT(OnRecordStartPause()));
		m_systray_action_save = menu->addAction("Save recording", this, SLOT(OnSave()));
		m_systray_action_cancel = menu->addAction("Cancel recording", this, SLOT(OnCancel()));
		menu->addSeparator();
		menu->addAction("Quit", m_main_window, SLOT(close()));
		m_systray_icon->setContextMenu(menu);
	}

	connect(button_cancel, SIGNAL(clicked()), this, SLOT(OnCancel()));
	connect(button_save, SIGNAL(clicked()), this, SLOT(OnSave()));
	connect(m_systray_icon, SIGNAL(activated(QSystemTrayIcon::ActivationReason)), this, SLOT(OnSysTrayActivated(QSystemTrayIcon::ActivationReason)));

	QVBoxLayout *layout = new QVBoxLayout(this);
	layout->addWidget(group_recording);
	layout->addWidget(splitter_vertical);
	{
		QHBoxLayout *layout2 = new QHBoxLayout();
		layout->addLayout(layout2);
		layout2->addWidget(button_cancel);
		layout2->addWidget(button_save);
	}

	UpdateSysTray();
	UpdateRecordPauseButton();
	UpdatePreview();

	m_info_timer = new QTimer(this);
	m_glinject_event_timer = new QTimer(this);
	connect(m_info_timer, SIGNAL(timeout()), this, SLOT(OnUpdateInformation()));
	connect(m_glinject_event_timer, SIGNAL(timeout()), this, SLOT(OnCheckGLInjectEvents()));
	connect(&g_hotkey_listener, SIGNAL(Triggered()), this, SLOT(OnRecordStartPause()));
	connect(Logger::GetInstance(), SIGNAL(NewLine(Logger::enum_type,QString)), this, SLOT(OnNewLogLine(Logger::enum_type,QString)), Qt::QueuedConnection);

	m_systray_icon->show();

}

PageRecord::~PageRecord() {
	PageStop(false);
}

bool PageRecord::ShouldBlockClose() {

	if(m_output_manager != NULL) {
		if(QMessageBox::warning(this, MainWindow::WINDOW_CAPTION,
								"You have not saved the current recording yet, if you quit now it will be lost.\n"
								"Are you sure you want to quit?", QMessageBox::Yes | QMessageBox::No) != QMessageBox::Yes) {
			return true;
		}
	}

	return false;

}

void PageRecord::LoadSettings(QSettings *settings) {
	SetHotkeyEnabled(settings->value("record/hotkey_enable", true).toBool());
	SetHotkeyCtrlEnabled(settings->value("record/hotkey_ctrl", true).toBool());
	SetHotkeyShiftEnabled(settings->value("record/hotkey_shift", false).toBool());
	SetHotkeyAltEnabled(settings->value("record/hotkey_alt", false).toBool());
	SetHotkeySuperEnabled(settings->value("record/hotkey_super", false).toBool());
	SetHotkeyKey(settings->value("record/hotkey_key", 'r' - 'a').toUInt());
	SetPreviewFrameRate(settings->value("record/preview_frame_rate", 10).toUInt());
	OnUpdateHotkeyFields();
}

void PageRecord::SaveSettings(QSettings *settings) {
	settings->setValue("record/hotkey_enable", IsHotkeyEnabled());
	settings->setValue("record/hotkey_ctrl", IsHotkeyCtrlEnabled());
	settings->setValue("record/hotkey_shift", IsHotkeyShiftEnabled());
	settings->setValue("record/hotkey_alt", IsHotkeyAltEnabled());
	settings->setValue("record/hotkey_super", IsHotkeySuperEnabled());
	settings->setValue("record/hotkey_key", GetHotkeyKey());
	settings->setValue("record/preview_frame_rate", GetPreviewFrameRate());
}

void PageRecord::PageStart() {

	if(m_page_started)
		return;

	Q_ASSERT(!m_capturing);
	Q_ASSERT(!m_recording);

	// save the settings in case libav/ffmpeg decides to kill the process
	m_main_window->SaveSettings();

	// clear the log
	m_textedit_log->clear();

	// clear the preview
	m_video_previewer->Reset();
	m_audio_previewer->Reset();

	PageInput *page_input = m_main_window->GetPageInput();
	PageOutput *page_output = m_main_window->GetPageOutput();

	// get the video input settings
	m_video_area = page_input->GetVideoArea();
	m_video_x = page_input->GetVideoX();
	m_video_y = page_input->GetVideoY();
	if(m_video_area == PageInput::VIDEO_AREA_GLINJECT) {
		m_video_in_width = 0;
		m_video_in_height = 0;
	} else {
		m_video_in_width = page_input->GetVideoW();
		m_video_in_height = page_input->GetVideoH();
	}
	m_video_frame_rate = page_input->GetVideoFrameRate();
	m_video_scaling = page_input->GetVideoScalingEnabled();
	m_video_scaled_width = page_input->GetVideoScaledW();
	m_video_scaled_height = page_input->GetVideoScaledH();
	m_video_record_cursor = page_input->GetVideoRecordCursor();

	// get the audio input settings
	m_audio_enabled = page_input->GetAudioEnabled();
	m_audio_sample_rate = 44100;
	m_audio_backend = page_input->GetAudioBackend();
	m_alsa_device = page_input->GetALSADevice();
#if SSR_USE_PULSEAUDIO
	m_pulseaudio_source = page_input->GetPulseAudioSourceName();
#endif

	// get the glinject settings
	QString glinject_command = page_input->GetGLInjectCommand();
	bool glinject_run_command = page_input->GetGLInjectRunCommand();
	bool glinject_relax_permissions = page_input->GetGLInjectRelaxPermissions();
	unsigned int glinject_megapixels = page_input->GetGLInjectMaxMegaPixels();
	bool glinject_capture_front = page_input->GetGLInjectCaptureFront();
	bool glinject_limit_fps = page_input->GetGLInjectLimitFPS();

	// get file settings
	m_file_base = page_output->GetFile();
	m_file_protocol = page_output->GetFileProtocol();
	m_separate_files = page_output->GetSeparateFiles();
	m_file_segment_counter = 0;

	// get the output settings
	if(m_separate_files)
		m_output_settings.file = GetNewSegmentFile(m_file_base, &m_file_segment_counter, m_file_protocol.isNull());
	else
		m_output_settings.file = m_file_base;
	m_output_settings.container_avname = page_output->GetContainerAVName();

	m_output_settings.video_codec_avname = page_output->GetVideoCodecAVName();
	m_output_settings.video_kbit_rate = page_output->GetVideoKBitRate();
	m_output_settings.video_options.clear();
	m_output_settings.video_width = 0;
	m_output_settings.video_height = 0;
	m_output_settings.video_frame_rate = m_video_frame_rate;
	m_output_settings.video_allow_frame_skipping = page_output->GetVideoAllowFrameSkipping();

	m_output_settings.audio_codec_avname = (m_audio_enabled)? page_output->GetAudioCodecAVName() : QString();
	m_output_settings.audio_kbit_rate = page_output->GetAudioKBitRate();
	m_output_settings.audio_options.clear();
	m_output_settings.audio_sample_rate = m_audio_sample_rate;

	// some codec-specific things
	// you can get more information about all these options by running 'ffmpeg -h' or 'avconv -h' from a terminal
	switch(page_output->GetVideoCodec()) {
		case PageOutput::VIDEO_CODEC_H264: {
			// x264 has a 'constant quality' mode, where the bit rate is simply set to whatever is needed to keep a certain quality. The quality is set
			// with the 'crf' option. 'preset' changes the encoding speed (and hence the efficiency of the compression) but doesn't really influence the quality,
			// which is great because it means you don't have to experiment with different bit rates and different speeds to get good results.
			m_output_settings.video_options.push_back(std::make_pair(QString("crf"), QString::number(page_output->GetH264CRF())));
			m_output_settings.video_options.push_back(std::make_pair(QString("preset"), page_output->GetH264PresetName()));
			break;
		}
		case PageOutput::VIDEO_CODEC_VP8: {
			// The names of there parameters are very unintuitive. The two options we care about (because they change the speed) are 'deadline' and 'cpu-used'.
			// 'deadline'='best' is unusably slow. 'deadline'='good' is the normal setting, it tells the encoder to use the speed set with 'cpu-used'. Higher
			// numbers will use *less* CPU, confusingly, so a higher number is faster. I haven't done much testing with 'realtime' so I'm not sure if it's a good idea here.
			// It sounds useful, but I think it will use so much CPU that it will slow down the program that is being recorded.
			m_output_settings.video_options.push_back(std::make_pair(QString("deadline"), QString("good")));
			m_output_settings.video_options.push_back(std::make_pair(QString("cpu-used"), QString::number(page_output->GetVP8CPUUsed())));
			break;
		}
		case PageOutput::VIDEO_CODEC_OTHER: {
			m_output_settings.video_options = GetOptionsFromString(page_output->GetVideoOptions());
			break;
		}
		default: break; // to keep GCC happy
	}
	switch(page_output->GetAudioCodec()) {
		case PageOutput::AUDIO_CODEC_OTHER: {
			m_output_settings.audio_options = GetOptionsFromString(page_output->GetAudioOptions());
			break;
		}
		default: break; // to keep GCC happy
	}

	// hide the audio previewer if there is no audio
	GroupVisible({m_label_mic_icon, m_audio_previewer}, m_audio_enabled);

	Logger::LogInfo("[PageRecord::PageStart] Starting page ...");

	// for OpenGL recording, allocate shared memory and start the program now
	if(m_video_area == PageInput::VIDEO_AREA_GLINJECT) {
		try {
			m_gl_inject_launcher.reset(new GLInjectLauncher(glinject_command, glinject_run_command, glinject_relax_permissions, glinject_megapixels * 4 * 1024 * 1024,
															m_video_frame_rate, m_video_record_cursor, glinject_capture_front, glinject_limit_fps));
		} catch(...) {
			Logger::LogError("[PageRecord::PageStart] Error: Something went wrong during GLInject initialization.");
			m_gl_inject_launcher.reset();
		}
	}

	Logger::LogInfo("[PageRecord::PageStart] Started page.");

	m_page_started = true;
	m_recorded_something = false;
	UpdateSysTray();
	OnUpdateHotkey();

	UpdateCapture();

	m_info_last_timestamp = hrt_time_micro();
	m_info_last_frame_counter = 0;
	m_info_input_frame_rate = 0.0;
	OnUpdateInformation();
	m_info_timer->start(1000);

	if(m_video_area == PageInput::VIDEO_AREA_GLINJECT)
		m_glinject_event_timer->start(100);

}

void PageRecord::PageStop(bool save) {

	if(!m_page_started)
		return;

	RecordStop(true);
	CaptureStop();

	Logger::LogInfo("[PageRecord::PageStop] Stopping page ...");

	if(m_output_manager != NULL) {

		// stop the output
		if(save)
			m_output_manager->Finish();
		m_output_manager.reset();

		// delete the file if it isn't needed
		if(!save && m_file_protocol.isNull()) {
			if(QFileInfo(m_output_settings.file).exists())
				QFile(m_output_settings.file).remove();
		}

	}

	// free the shared memory for OpenGL recording
	// This doesn't stop the program, and the memory is only actually freed when the recorded program stops too.
	m_gl_inject_launcher.reset();

	Logger::LogInfo("[PageRecord::PageStop] Stopped page.");

	m_page_started = false;
	UpdateSysTray();
	OnUpdateHotkey();

	m_info_timer->stop();
	OnUpdateInformation();

	m_glinject_event_timer->stop();

}

void PageRecord::RecordStart() {
	Q_ASSERT(m_page_started);

	if(m_recording)
		return;

	try {

		Logger::LogInfo("[PageRecord::RecordStart] Starting recording ...");

		if(m_output_manager == NULL) {

			// for OpenGL recording, detect the application size
			if(m_video_area == PageInput::VIDEO_AREA_GLINJECT && !m_video_scaling) {
				if(m_gl_inject_launcher == NULL) {
					Logger::LogError("[PageRecord::RecordStart] Error: Could not get the size of the OpenGL application because GLInject has not been started.");
					throw GLInjectException();
				}
				m_gl_inject_launcher->GetCurrentSize(&m_video_in_width, &m_video_in_height);
				if(m_video_in_width == 0 && m_video_in_height == 0) {
					Logger::LogError("[PageRecord::RecordStart] Error: Could not get the size of the OpenGL application. Either the "
									  "application wasn't started correctly, or the application hasn't created an OpenGL window yet. If "
									  "you want to start recording before starting the application, you have to enable scaling and enter "
									  "the video size manually.");
					throw GLInjectException();
				}
			}

			// calculate the output width and height
			if(m_video_scaling) {
				// Only even width and height is allowed because the final images are encoded as YUV.
				m_output_settings.video_width = m_video_scaled_width / 2 * 2;
				m_output_settings.video_height = m_video_scaled_height / 2 * 2;
			} else if(m_video_area == PageInput::VIDEO_AREA_GLINJECT) {
				// The input size is the size of the OpenGL application and can't be changed. The output size is set to the current size of the application.
				m_output_settings.video_width = m_video_in_width / 2 * 2;
				m_output_settings.video_height = m_video_in_height / 2 * 2;
			} else {
				// If the user did not explicitly select scaling, then don't force scaling just because the recording area is one pixel too large.
				// One missing row/column of pixels is probably better than a blurry video (and scaling is SLOW).
				m_video_in_width = m_video_in_width / 2 * 2;
				m_video_in_height = m_video_in_height / 2 * 2;
				m_output_settings.video_width = m_video_in_width;
				m_output_settings.video_height = m_video_in_height;
			}

			// start the output
			m_output_manager.reset(new OutputManager(m_output_settings));

		} else {

			// start a new segment
			m_output_manager->GetSynchronizer()->NewSegment();

		}

		Logger::LogInfo("[PageRecord::RecordStart] Started recording.");

		m_recording = true;
		m_recorded_something = true;
		UpdateRecordPauseButton();
		UpdateCapture();

	} catch(...) {
		Logger::LogError("[PageRecord::RecordStart] Error: Something went wrong during initialization.");
	}

}

void PageRecord::RecordStop(bool final) {
	Q_ASSERT(m_page_started);

	if(!m_recording)
		return;

	Logger::LogInfo("[PageRecord::RecordStop] Stopping recording ...");

	// if final, then PageStop will stop the output (and delete the file if needed)
	if(m_separate_files && !final) {

		// stop the output
		m_output_manager->Finish();
		m_output_manager.reset();

		// change the file name
		m_output_settings.file = GetNewSegmentFile(m_file_base, &m_file_segment_counter, m_file_protocol.isNull());

		// reset the output video size
		m_output_settings.video_width = 0;
		m_output_settings.video_height = 0;

	}

	Logger::LogInfo("[PageRecord::RecordStart] Stopped recording.");

	m_recording = false;
	UpdateRecordPauseButton();
	UpdateCapture();

}

void PageRecord::CaptureStart() {

	if(m_capturing || !m_page_started)
		return;

	Q_ASSERT(m_x11_input == NULL);
	Q_ASSERT(m_gl_inject_input == NULL);
	Q_ASSERT(m_alsa_input == NULL);
#if SSR_USE_PULSEAUDIO
	Q_ASSERT(m_pulseaudio_input == NULL);
<<<<<<< HEAD
	Q_ASSERT(m_jack_input == NULL);
=======
#endif
>>>>>>> bf424364

	try {

		Logger::LogInfo("[PageRecord::CaptureStart] Starting capturing ...");

		// start the video input
		if(m_video_area == PageInput::VIDEO_AREA_GLINJECT) {
			if(m_gl_inject_launcher == NULL) {
				Logger::LogError("[PageRecord::CaptureStart] Error: Could not create a GLInject input because GLInject has not been started.");
				throw GLInjectException();
			}
			m_gl_inject_input.reset(new GLInjectInput(m_gl_inject_launcher.get()));
		} else {
			m_x11_input.reset(new X11Input(m_video_x, m_video_y, m_video_in_width, m_video_in_height, m_video_record_cursor, m_video_area == PageInput::VIDEO_AREA_CURSOR));
		}

		// start the audio input
		if(m_audio_enabled) {
			if(m_audio_backend == PageInput::AUDIO_BACKEND_ALSA)
				m_alsa_input.reset(new ALSAInput(m_alsa_device, m_audio_sample_rate));
#if SSR_USE_PULSEAUDIO
			if(m_audio_backend == PageInput::AUDIO_BACKEND_PULSEAUDIO)
				m_pulseaudio_input.reset(new PulseAudioInput(m_pulseaudio_source, m_audio_sample_rate));
<<<<<<< HEAD
			if(m_audio_backend == PageInput::AUDIO_BACKEND_JACK)
				m_jack_input.reset(new JACKInput(m_audio_sample_rate));
=======
#endif
>>>>>>> bf424364
		}

		Logger::LogInfo("[PageRecord::CaptureStart] Started capturing.");

		m_capturing = true;

	} catch(...) {
		Logger::LogError("[PageRecord::CaptureStart] Error: Something went wrong during initialization.");
		m_x11_input.reset();
		m_gl_inject_input.reset();
		m_alsa_input.reset();
#if SSR_USE_PULSEAUDIO
		m_pulseaudio_input.reset();
<<<<<<< HEAD
		m_jack_input.reset();
=======
#endif
>>>>>>> bf424364
		return;
	}

}

void PageRecord::CaptureStop() {

	if(!m_capturing || !m_page_started)
		return;

	Logger::LogInfo("[PageRecord::CaptureStop] Stopping capturing ...");

	if(m_video_area != PageInput::VIDEO_AREA_GLINJECT) {
		m_info_last_frame_counter -= m_x11_input->GetFrameCounter();
	}

	m_x11_input.reset();
	m_gl_inject_input.reset();
	m_alsa_input.reset();
#if SSR_USE_PULSEAUDIO
	m_pulseaudio_input.reset();
<<<<<<< HEAD
	m_jack_input.reset();
=======
#endif
>>>>>>> bf424364

	Logger::LogInfo("[PageRecord::CaptureStop] Stopped capturing.");

	m_capturing = false;

}

void PageRecord::UpdateCapture() {

	if(m_recording || m_previewing) {
		CaptureStart();
	} else {
		CaptureStop();
	}

	// get sources
	VideoSource *video_source = NULL;
	AudioSource *audio_source = NULL;
	if(m_video_area == PageInput::VIDEO_AREA_GLINJECT) {
		video_source = m_gl_inject_input.get();
	} else {
		video_source = m_x11_input.get();
	}
	if(m_audio_enabled) {
		if(m_audio_backend == PageInput::AUDIO_BACKEND_ALSA)
			audio_source = m_alsa_input.get();
#if SSR_USE_PULSEAUDIO
		if(m_audio_backend == PageInput::AUDIO_BACKEND_PULSEAUDIO)
			audio_source = m_pulseaudio_input.get();
<<<<<<< HEAD
		if(m_audio_backend == PageInput::AUDIO_BACKEND_JACK)
			audio_source = m_jack_input.get();
=======
#endif
>>>>>>> bf424364
	}

	// connect sinks
	if(m_output_manager != NULL) {
		if(m_recording) {
			m_output_manager->GetSynchronizer()->ConnectVideoSource(video_source, PRIORITY_RECORD);
			m_output_manager->GetSynchronizer()->ConnectAudioSource(audio_source, PRIORITY_RECORD);
		} else {
			m_output_manager->GetSynchronizer()->ConnectVideoSource(NULL);
			m_output_manager->GetSynchronizer()->ConnectAudioSource(NULL);
		}
	}
	if(m_previewing) {
		m_video_previewer->ConnectVideoSource(video_source, PRIORITY_PREVIEW);
		m_audio_previewer->ConnectAudioSource(audio_source, PRIORITY_PREVIEW);
	} else {
		m_video_previewer->ConnectVideoSource(NULL);
		m_audio_previewer->ConnectAudioSource(NULL);
	}

}

void PageRecord::UpdateSysTray() {
	GroupEnabled({m_systray_action_start_pause, m_systray_action_save, m_systray_action_cancel}, m_page_started);
}

void PageRecord::UpdateRecordPauseButton() {
	if(m_recording) {
		m_pushbutton_start_pause->setText("Pause recording");
		m_pushbutton_start_pause->setIcon(QIcon::fromTheme("media-playback-pause"));
		m_systray_icon->setIcon(g_icon_ssr_recording);
		m_systray_action_start_pause->setText("Pause recording");
	} else {
		m_pushbutton_start_pause->setText("Start recording");
		m_pushbutton_start_pause->setIcon(QIcon::fromTheme("media-record"));
		m_systray_icon->setIcon(g_icon_ssr);
		m_systray_action_start_pause->setText("Start recording");
	}
}

void PageRecord::UpdatePreview() {
	if(m_previewing) {
		m_video_previewer->SetFrameRate(GetPreviewFrameRate());
		m_stacked_layout_preview->setCurrentWidget(m_preview_page2);
		m_pushbutton_preview_start_stop->setText("Stop preview");
	} else {
		m_stacked_layout_preview->setCurrentWidget(m_preview_page1);
		m_pushbutton_preview_start_stop->setText("Start preview");
	}
}

void PageRecord::OnUpdateHotkeyFields() {

	bool enabled = IsHotkeyEnabled();
	GroupEnabled({m_checkbox_hotkey_ctrl, m_checkbox_hotkey_shift, m_checkbox_hotkey_alt, m_checkbox_hotkey_super, m_combobox_hotkey_key}, enabled);

	OnUpdateHotkey();

}

void PageRecord::OnUpdateHotkey() {

	if(m_page_started && IsHotkeyEnabled()) {

		unsigned int modifiers = 0;
		if(IsHotkeyCtrlEnabled()) modifiers |= ControlMask;
		if(IsHotkeyShiftEnabled()) modifiers |= ShiftMask;
		if(IsHotkeyAltEnabled()) modifiers |= Mod1Mask;
		if(IsHotkeySuperEnabled()) modifiers |= Mod4Mask;
		g_hotkey_listener.EnableHotkey(XK_A + GetHotkeyKey(), modifiers);

		if(m_gl_inject_launcher != NULL)
			m_gl_inject_launcher->UpdateHotkey(IsHotkeyEnabled(), XK_A + GetHotkeyKey(), modifiers);

	} else {

		g_hotkey_listener.DisableHotkey();

	}

}

void PageRecord::OnRecordStartPause() {
	if(!m_page_started)
		return;
	if(m_recording) {
		RecordStop(false);
	} else {
		RecordStart();
	}
}

void PageRecord::OnPreviewStartStop() {
	if(!m_page_started)
		return;
	m_video_previewer->Reset();
	m_audio_previewer->Reset();
	m_previewing = !m_previewing;
	UpdatePreview();
	UpdateCapture();
}

void PageRecord::OnCancel() {
	if(!m_page_started)
		return;
	if(m_output_manager != NULL) {
		if(QMessageBox::warning(this, MainWindow::WINDOW_CAPTION, "Are you sure you want to cancel this recording?",
								QMessageBox::Yes | QMessageBox::No) != QMessageBox::Yes) {
			return;
		}
	}
	PageStop(false);
	m_main_window->GoPageOutput();
}

void PageRecord::OnSave() {
	if(!m_page_started)
		return;
	if(!m_recorded_something) {
		QMessageBox::information(this, MainWindow::WINDOW_CAPTION, "You haven't recorded anything, there is nothing to save.\n\nThe start button is at the top ;).",
								 QMessageBox::Ok);
		return;
	}
	PageStop(true);
	m_main_window->GoPageDone();
}

void PageRecord::OnSysTrayActivated(QSystemTrayIcon::ActivationReason reason) {
	if(reason == QSystemTrayIcon::Trigger || reason == QSystemTrayIcon::DoubleClick) {
		if(m_main_window->isVisible())
			m_main_window->hide();
		else
			m_main_window->show();
	}
}

void PageRecord::OnUpdateInformation() {

	if(m_page_started) {

		int64_t timestamp = hrt_time_micro();
		if(timestamp - m_info_last_timestamp > 10000) {
			uint32_t frame_counter;
			if(m_gl_inject_launcher != NULL) {
				frame_counter = m_gl_inject_launcher->GetFrameCounter();
			} else if(m_capturing) {
				Q_ASSERT(m_x11_input != NULL);
				frame_counter = m_x11_input->GetFrameCounter();
			} else {
				frame_counter = 0;
			}
			m_info_input_frame_rate = (double) (frame_counter - m_info_last_frame_counter) / ((double) (timestamp - m_info_last_timestamp) * 1.0e-6);
			m_info_last_timestamp = timestamp;
			m_info_last_frame_counter = frame_counter;
		}

		int64_t total_time = 0;
		double frame_rate = 0.0;
		uint64_t bit_rate = 0, total_bytes = 0;

		if(m_output_manager != NULL) {
			total_time = m_output_manager->GetSynchronizer()->GetTotalTime();
			frame_rate = m_output_manager->GetVideoEncoder()->GetActualFrameRate();
			bit_rate = (uint64_t) (m_output_manager->GetMuxer()->GetActualBitRate() + 0.5);
			total_bytes = m_output_manager->GetMuxer()->GetTotalBytes();
		}

		QString file_name = (m_file_protocol.isNull())? QFileInfo(m_output_settings.file).fileName() : "(" + m_file_protocol + ")";

		// for OpenGL recording, update the application size
		if(m_gl_inject_launcher != NULL) {
			m_gl_inject_launcher->GetCurrentSize(&m_video_in_width, &m_video_in_height);
		}

		m_label_info_total_time->setText(ReadableTime(total_time));
		m_label_info_frame_rate_in->setText(QString::number(m_info_input_frame_rate, 'f', 2));
		m_label_info_frame_rate_out->setText(QString::number(frame_rate, 'f', 2));
		m_label_info_size_in->setText(ReadableWidthHeight(m_video_in_width, m_video_in_height));
		m_label_info_size_out->setText(ReadableWidthHeight(m_output_settings.video_width, m_output_settings.video_height));
		m_label_info_file_name->setText(file_name);
		m_label_info_file_size->setText(ReadableSize(total_bytes, "B"));
		m_label_info_bit_rate->setText(ReadableSize(bit_rate, "bps"));

		if(!g_option_statsfile.isNull()) {
			QString str = QString() +
					"capturing\t" + ((m_capturing)? "1" : "0") + "\n"
					"recording\t" + ((m_recording)? "1" : "0") + "\n"
					"total_time\t" + QString::number(total_time) + "\n"
					"frame_rate_in\t" + QString::number(m_info_input_frame_rate, 'f', 8) + "\n"
					"frame_rate_out\t" + QString::number(frame_rate, 'f', 8) + "\n"
					"size_in_width\t" + QString::number(m_video_in_width) + "\n"
					"size_in_height\t" + QString::number(m_video_in_height) + "\n"
					"size_out_width\t" + QString::number(m_output_settings.video_width) + "\n"
					"size_out_height\t" + QString::number(m_output_settings.video_height) + "\n"
					"file_name\t" + file_name + "\n"
					"file_size\t" + QString::number(total_bytes) + "\n"
					"bit_rate\t" + QString::number(bit_rate) + "\n";
			QByteArray data = str.toLocal8Bit();
			QByteArray old_file = g_option_statsfile.toLocal8Bit();
			QByteArray new_file = (g_option_statsfile + "-new").toLocal8Bit();
			// Qt doesn't get the permissions right (you can only change the permissions after creating the file, that's too late),
			// and it doesn't allow renaming a file over another file, so don't bother with QFile and just use POSIX and C functions.
			int fd = open(new_file.constData(), O_WRONLY | O_CREAT, 0600);
			if(fd != -1) {
				ssize_t b = write(fd, data.constData(), data.size()); Q_UNUSED(b);
				::close(fd);
				rename(new_file.constData(), old_file.constData());
			}
		}

	} else {

		m_label_info_total_time->clear();
		m_label_info_frame_rate_in->clear();
		m_label_info_frame_rate_out->clear();
		m_label_info_size_in->clear();
		m_label_info_size_out->clear();
		m_label_info_file_name->clear();
		m_label_info_file_size->clear();
		m_label_info_bit_rate->clear();

		if(!g_option_statsfile.isNull()) {
			QByteArray old_file = g_option_statsfile.toLocal8Bit();
			remove(old_file.constData());
		}

	}

}

void PageRecord::OnNewLogLine(Logger::enum_type type, QString str) {
	QTextCursor cursor = m_textedit_log->textCursor();
	QTextCharFormat format;
	bool should_scroll = (m_textedit_log->verticalScrollBar()->value() >= m_textedit_log->verticalScrollBar()->maximum());
	switch(type) {
		case Logger::TYPE_INFO:     format.setForeground(Qt::black);       break;
		case Logger::TYPE_WARNING:  format.setForeground(Qt::darkYellow);  break;
		case Logger::TYPE_ERROR:    format.setForeground(Qt::red);         break;
	}
	cursor.movePosition(QTextCursor::End);
	if(cursor.position() != 0)
		cursor.insertBlock();
	cursor.insertText(str, format);
	if(should_scroll)
		m_textedit_log->verticalScrollBar()->setValue(m_textedit_log->verticalScrollBar()->maximum());
}

void PageRecord::OnCheckGLInjectEvents() {
	if(m_gl_inject_launcher == NULL)
		return;
	if(m_gl_inject_launcher->GetHotkeyPressed()) {
		OnRecordStartPause();
	}
}<|MERGE_RESOLUTION|>--- conflicted
+++ resolved
@@ -38,11 +38,8 @@
 #include "ALSAInput.h"
 #if SSR_USE_PULSEAUDIO
 #include "PulseAudioInput.h"
-<<<<<<< HEAD
+#endif
 #include "JACKInput.h"
-=======
-#endif
->>>>>>> bf424364
 #include "VideoPreviewer.h"
 #include "AudioPreviewer.h"
 
@@ -667,11 +664,8 @@
 	Q_ASSERT(m_alsa_input == NULL);
 #if SSR_USE_PULSEAUDIO
 	Q_ASSERT(m_pulseaudio_input == NULL);
-<<<<<<< HEAD
+#endif
 	Q_ASSERT(m_jack_input == NULL);
-=======
-#endif
->>>>>>> bf424364
 
 	try {
 
@@ -695,12 +689,9 @@
 #if SSR_USE_PULSEAUDIO
 			if(m_audio_backend == PageInput::AUDIO_BACKEND_PULSEAUDIO)
 				m_pulseaudio_input.reset(new PulseAudioInput(m_pulseaudio_source, m_audio_sample_rate));
-<<<<<<< HEAD
+#endif
 			if(m_audio_backend == PageInput::AUDIO_BACKEND_JACK)
 				m_jack_input.reset(new JACKInput(m_audio_sample_rate));
-=======
-#endif
->>>>>>> bf424364
 		}
 
 		Logger::LogInfo("[PageRecord::CaptureStart] Started capturing.");
@@ -714,11 +705,8 @@
 		m_alsa_input.reset();
 #if SSR_USE_PULSEAUDIO
 		m_pulseaudio_input.reset();
-<<<<<<< HEAD
+#endif
 		m_jack_input.reset();
-=======
-#endif
->>>>>>> bf424364
 		return;
 	}
 
@@ -740,11 +728,8 @@
 	m_alsa_input.reset();
 #if SSR_USE_PULSEAUDIO
 	m_pulseaudio_input.reset();
-<<<<<<< HEAD
+#endif
 	m_jack_input.reset();
-=======
-#endif
->>>>>>> bf424364
 
 	Logger::LogInfo("[PageRecord::CaptureStop] Stopped capturing.");
 
@@ -774,12 +759,9 @@
 #if SSR_USE_PULSEAUDIO
 		if(m_audio_backend == PageInput::AUDIO_BACKEND_PULSEAUDIO)
 			audio_source = m_pulseaudio_input.get();
-<<<<<<< HEAD
+#endif
 		if(m_audio_backend == PageInput::AUDIO_BACKEND_JACK)
 			audio_source = m_jack_input.get();
-=======
-#endif
->>>>>>> bf424364
 	}
 
 	// connect sinks
