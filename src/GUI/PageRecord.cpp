--- conflicted
+++ resolved
@@ -529,12 +529,7 @@
 		if(m_audio_enabled) {
 			// for JACK, start the input now
 			if(m_audio_backend == PageInput::AUDIO_BACKEND_JACK)
-<<<<<<< HEAD
-				m_jack_input.reset(new JACKInput());
-=======
 				m_jack_input.reset(new JACKInput(jack_connect_system_capture, jack_connect_system_playback));
-#endif
->>>>>>> bc126e49
 		}
 #endif
 
