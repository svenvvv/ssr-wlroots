/*
Copyright (c) 2012-2013 Maarten Baert <maarten-baert@hotmail.com>

This file is part of SimpleScreenRecorder.

SimpleScreenRecorder is free software: you can redistribute it and/or modify
it under the terms of the GNU General Public License as published by
the Free Software Foundation, either version 3 of the License, or
(at your option) any later version.

SimpleScreenRecorder is distributed in the hope that it will be useful,
but WITHOUT ANY WARRANTY; without even the implied warranty of
MERCHANTABILITY or FITNESS FOR A PARTICULAR PURPOSE.  See the
GNU General Public License for more details.

You should have received a copy of the GNU General Public License
along with SimpleScreenRecorder.  If not, see <http://www.gnu.org/licenses/>.
*/

#pragma once
#include "Global.h"

#include "Logger.h"
#include "PageInput.h"
#include "OutputSettings.h"
#include "OutputManager.h"

#include "ElidedLabel.h"

class MainWindow;

class Muxer;
class VideoEncoder;
class AudioEncoder;
class Synchronizer;
class X11Input;
class GLInjectLauncher;
class GLInjectInput;
class ALSAInput;
class VideoPreviewer;
class AudioPreviewer;

class PageRecord : public QWidget {
	Q_OBJECT

private:
	static const int PRIORITY_RECORD, PRIORITY_PREVIEW;

private:
	MainWindow *m_main_window;

	bool m_page_started, m_capturing, m_recording, m_previewing;
	bool m_recorded_something;

	PageInput::enum_video_area m_video_area;
	unsigned int m_video_x, m_video_y, m_video_in_width, m_video_in_height;
	unsigned int m_video_frame_rate;
	bool m_video_scaling;
	unsigned int m_video_scaled_width, m_video_scaled_height;
	bool m_video_record_cursor;
	bool m_audio_enabled;
	unsigned int m_audio_sample_rate;
	QString m_alsa_device;
<<<<<<< HEAD

	OutputSettings m_output_settings;
	std::unique_ptr<OutputManager> m_output_manager;

	QString m_file_base;
	QString m_file_protocol;
	bool m_separate_files;
	unsigned int m_file_segment_counter;

	QTimer *m_info_timer;

=======
	bool m_glinject_insert_duplicates;

	QString m_file;
	unsigned int m_video_out_width, m_video_out_height;
	PageOutput::enum_container m_container;
	PageOutput::enum_video_codec m_video_codec;
	PageOutput::enum_audio_codec m_audio_codec;
	QString m_container_avname, m_video_avname, m_audio_avname;
	unsigned int m_video_kbit_rate, m_audio_kbit_rate;
	std::vector<std::pair<QString, QString> > m_video_options, m_audio_options;

	QTimer *m_info_timer, *m_log_timer, *m_glinject_event_timer;
	bool m_info_first_time;
	int64_t m_info_last_time;
	unsigned int m_info_last_frames;
	uint64_t m_info_last_bytes;

	std::unique_ptr<Muxer> m_muxer;
	VideoEncoder *m_video_encoder;
	AudioEncoder *m_audio_encoder;
	std::unique_ptr<Synchronizer> m_synchronizer;
	std::unique_ptr<X11Input> m_x11_input;
>>>>>>> b58a3745
	std::unique_ptr<GLInjectLauncher> m_gl_inject_launcher;
	std::unique_ptr<X11Input> m_x11_input;
	std::unique_ptr<GLInjectInput> m_gl_inject_input;
	std::unique_ptr<ALSAInput> m_alsa_input;

	QPushButton *m_pushbutton_start_pause;

	QCheckBox *m_checkbox_hotkey_enable;
	QCheckBox *m_checkbox_hotkey_ctrl, *m_checkbox_hotkey_shift, *m_checkbox_hotkey_alt, *m_checkbox_hotkey_super;
	QComboBox *m_combobox_hotkey_key;

	QLabel *m_label_info_total_time, *m_label_info_frame_rate, *m_label_info_size_in, *m_label_info_size_out;
	ElidedLabel *m_label_info_file_name;
	QLabel *m_label_info_file_size, *m_label_info_bit_rate;

	QStackedLayout *m_stacked_layout_preview;
	QWidget *m_preview_page1, *m_preview_page2;
	QSpinBox *m_spinbox_preview_frame_rate;
	VideoPreviewer *m_video_previewer;
	QLabel *m_label_mic_icon;
	AudioPreviewer *m_audio_previewer;
	QPushButton *m_pushbutton_preview_start_stop;

	QTextEdit *m_textedit_log;

public:
	PageRecord(MainWindow* main_window);
	~PageRecord();

	// Called when the user tries to close the program. If this function returns true, the command will be blocked.
	// This is used to display a warning if the user is about to close the program during a recording.
	bool ShouldBlockClose();

	void LoadSettings(QSettings* settings);
	void SaveSettings(QSettings* settings);

	void PageStart();
	void PageStop(bool save);
	void RecordStart();
	void RecordStop(bool final);
	void CaptureStart();
	void CaptureStop();

private:
	void UpdateCapture();
	void UpdateRecordPauseButton();
	void UpdatePreview();

public:
	inline bool IsHotkeyEnabled() { return m_checkbox_hotkey_enable->isChecked(); }
	inline bool IsHotkeyCtrlEnabled() { return m_checkbox_hotkey_ctrl->isChecked(); }
	inline bool IsHotkeyShiftEnabled() { return m_checkbox_hotkey_shift->isChecked(); }
	inline bool IsHotkeyAltEnabled() { return m_checkbox_hotkey_alt->isChecked(); }
	inline bool IsHotkeySuperEnabled() { return m_checkbox_hotkey_super->isChecked(); }
	inline unsigned int GetHotkeyModifiers();
	inline unsigned int GetHotkeyKey() { return m_combobox_hotkey_key->currentIndex(); }
	inline unsigned int GetPreviewFrameRate() { return m_spinbox_preview_frame_rate->value(); }

	inline void SetHotkeyEnabled(bool enable) { m_checkbox_hotkey_enable->setChecked(enable); }
	inline void SetHotkeyCtrlEnabled(bool enable) { m_checkbox_hotkey_ctrl->setChecked(enable); }
	inline void SetHotkeyShiftEnabled(bool enable) { m_checkbox_hotkey_shift->setChecked(enable); }
	inline void SetHotkeyAltEnabled(bool enable) { m_checkbox_hotkey_alt->setChecked(enable); }
	inline void SetHotkeySuperEnabled(bool enable) { m_checkbox_hotkey_super->setChecked(enable); }
	inline void SetHotkeyKey(unsigned int key) { m_combobox_hotkey_key->setCurrentIndex(clamp(key, 0u, 25u)); }
	inline void SetPreviewFrameRate(unsigned int frame_rate) { m_spinbox_preview_frame_rate->setValue(frame_rate); }

public slots:
	void UpdateHotkeyFields();
	void UpdateHotkey();

private slots:
	void RecordStartPause();
	void PreviewStartStop();
	void Cancel();
	void Save();
	void UpdateInformation();
<<<<<<< HEAD
	void UpdateLog(Logger::enum_type type, QString string);

};
=======
	void UpdateLog();
	void CheckGLInjectEvents();

};

inline unsigned int PageRecord::GetHotkeyModifiers()
{
	unsigned int modifiers = 0;
	if(IsHotkeyCtrlEnabled()) modifiers |= ControlMask;
	if(IsHotkeyShiftEnabled()) modifiers |= ShiftMask;
	if(IsHotkeyAltEnabled()) modifiers |= Mod1Mask;
	if(IsHotkeySuperEnabled()) modifiers |= Mod4Mask;
	return modifiers;
}
>>>>>>> b58a3745
<|MERGE_RESOLUTION|>--- conflicted
+++ resolved
@@ -61,7 +61,6 @@
 	bool m_audio_enabled;
 	unsigned int m_audio_sample_rate;
 	QString m_alsa_device;
-<<<<<<< HEAD
 
 	OutputSettings m_output_settings;
 	std::unique_ptr<OutputManager> m_output_manager;
@@ -71,32 +70,8 @@
 	bool m_separate_files;
 	unsigned int m_file_segment_counter;
 
-	QTimer *m_info_timer;
+	QTimer *m_info_timer, *m_glinject_event_timer;
 
-=======
-	bool m_glinject_insert_duplicates;
-
-	QString m_file;
-	unsigned int m_video_out_width, m_video_out_height;
-	PageOutput::enum_container m_container;
-	PageOutput::enum_video_codec m_video_codec;
-	PageOutput::enum_audio_codec m_audio_codec;
-	QString m_container_avname, m_video_avname, m_audio_avname;
-	unsigned int m_video_kbit_rate, m_audio_kbit_rate;
-	std::vector<std::pair<QString, QString> > m_video_options, m_audio_options;
-
-	QTimer *m_info_timer, *m_log_timer, *m_glinject_event_timer;
-	bool m_info_first_time;
-	int64_t m_info_last_time;
-	unsigned int m_info_last_frames;
-	uint64_t m_info_last_bytes;
-
-	std::unique_ptr<Muxer> m_muxer;
-	VideoEncoder *m_video_encoder;
-	AudioEncoder *m_audio_encoder;
-	std::unique_ptr<Synchronizer> m_synchronizer;
-	std::unique_ptr<X11Input> m_x11_input;
->>>>>>> b58a3745
 	std::unique_ptr<GLInjectLauncher> m_gl_inject_launcher;
 	std::unique_ptr<X11Input> m_x11_input;
 	std::unique_ptr<GLInjectInput> m_gl_inject_input;
@@ -151,7 +126,6 @@
 	inline bool IsHotkeyShiftEnabled() { return m_checkbox_hotkey_shift->isChecked(); }
 	inline bool IsHotkeyAltEnabled() { return m_checkbox_hotkey_alt->isChecked(); }
 	inline bool IsHotkeySuperEnabled() { return m_checkbox_hotkey_super->isChecked(); }
-	inline unsigned int GetHotkeyModifiers();
 	inline unsigned int GetHotkeyKey() { return m_combobox_hotkey_key->currentIndex(); }
 	inline unsigned int GetPreviewFrameRate() { return m_spinbox_preview_frame_rate->value(); }
 
@@ -173,23 +147,7 @@
 	void Cancel();
 	void Save();
 	void UpdateInformation();
-<<<<<<< HEAD
 	void UpdateLog(Logger::enum_type type, QString string);
-
-};
-=======
-	void UpdateLog();
 	void CheckGLInjectEvents();
 
-};
-
-inline unsigned int PageRecord::GetHotkeyModifiers()
-{
-	unsigned int modifiers = 0;
-	if(IsHotkeyCtrlEnabled()) modifiers |= ControlMask;
-	if(IsHotkeyShiftEnabled()) modifiers |= ShiftMask;
-	if(IsHotkeyAltEnabled()) modifiers |= Mod1Mask;
-	if(IsHotkeySuperEnabled()) modifiers |= Mod4Mask;
-	return modifiers;
-}
->>>>>>> b58a3745
+};