--- conflicted
+++ resolved
@@ -256,72 +256,4 @@
 	inline void SetGLInjectAutoLaunch(bool auto_launch) { m_glinject_auto_launch = auto_launch; }
 	inline void SetGLInjectLimitFPS(bool limit_fps) { m_glinject_limit_fps = limit_fps; }
 
-<<<<<<< HEAD
-protected:
-	virtual void mousePressEvent(QMouseEvent* event) override;
-	virtual void mouseReleaseEvent(QMouseEvent* event) override;
-	virtual void mouseMoveEvent(QMouseEvent* event) override;
-	virtual void keyPressEvent(QKeyEvent* event) override;
-
-private:
-	void StartGrabbing();
-	void StopGrabbing();
-	void SetVideoAreaFromRubberBand();
-
-	void LoadScreenConfigurations();
-#if SSR_USE_PULSEAUDIO
-	void LoadPulseAudioSources();
-#endif
-
-public slots:
-	void OnUpdateRecordingFrame();
-	void OnUpdateVideoAreaFields();
-	void OnUpdateVideoScaleFields();
-	void OnUpdateAudioFields();
-
-private slots:
-	void OnUpdateScreenConfiguration();
-	void OnUpdatePulseAudioSources(); // conditional compilation of slots is hard, so we keep the slot
-	void OnIdentifyScreens();
-	void OnStopIdentifyScreens();
-	void OnStartSelectRectangle();
-	void OnStartSelectWindow();
-	void OnGLInjectDialog();
-	void OnContinue();
-=======
-};
-
-class WidgetScreenLabel : public QWidget {
-	Q_OBJECT
-
-private:
-	QString m_text;
-
-public:
-	WidgetScreenLabel(QWidget* parent, const QString& text);
-
-protected:
-	virtual QSize sizeHint() const override;
-	virtual void paintEvent(QPaintEvent* event) override;
-
-};
-
-class DialogGLInject : public QDialog {
-	Q_OBJECT
-
-private:
-	PageInput *m_parent;
-
-	QLineEdit *m_lineedit_command, *m_lineedit_working_directory;
-	QCheckBox *m_checkbox_run_command, *m_checkbox_relax_permissions;
-	QLineEdit *m_lineedit_max_megapixels;
-	QCheckBox *m_checkbox_capture_front, *m_checkbox_limit_fps;
-
-public:
-	DialogGLInject(PageInput* parent);
-
-private slots:
-	void WriteBack();
->>>>>>> 443c8b86
-
 };